--- conflicted
+++ resolved
@@ -11,11 +11,7 @@
 	gopkg.in/alecthomas/kingpin.v2 v2.2.6
 	gopkg.in/yaml.v2 v2.4.0
 	gotest.tools/v3 v3.4.0
-<<<<<<< HEAD
-	k8s.io/api v0.25.5
-=======
 	k8s.io/api v0.26.0
->>>>>>> 883ad83b
 	k8s.io/apimachinery v0.26.0
 	sigs.k8s.io/controller-runtime v0.12.3
 	sigs.k8s.io/controller-tools v0.10.0
